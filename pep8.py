#!/usr/bin/env python
# pep8.py - Check Python source code formatting, according to PEP 8
# Copyright (C) 2006 Johann C. Rocholl <johann@rocholl.net>
#
# Permission is hereby granted, free of charge, to any person
# obtaining a copy of this software and associated documentation files
# (the "Software"), to deal in the Software without restriction,
# including without limitation the rights to use, copy, modify, merge,
# publish, distribute, sublicense, and/or sell copies of the Software,
# and to permit persons to whom the Software is furnished to do so,
# subject to the following conditions:
#
# The above copyright notice and this permission notice shall be
# included in all copies or substantial portions of the Software.
#
# THE SOFTWARE IS PROVIDED "AS IS", WITHOUT WARRANTY OF ANY KIND,
# EXPRESS OR IMPLIED, INCLUDING BUT NOT LIMITED TO THE WARRANTIES OF
# MERCHANTABILITY, FITNESS FOR A PARTICULAR PURPOSE AND
# NONINFRINGEMENT. IN NO EVENT SHALL THE AUTHORS OR COPYRIGHT HOLDERS
# BE LIABLE FOR ANY CLAIM, DAMAGES OR OTHER LIABILITY, WHETHER IN AN
# ACTION OF CONTRACT, TORT OR OTHERWISE, ARISING FROM, OUT OF OR IN
# CONNECTION WITH THE SOFTWARE OR THE USE OR OTHER DEALINGS IN THE
# SOFTWARE.

r"""
Check Python source code formatting, according to PEP 8:
http://www.python.org/dev/peps/pep-0008/

For usage and a list of options, try this:
$ python pep8.py -h

This program and its regression test suite live here:
http://github.com/jcrocholl/pep8

Groups of errors and warnings:
E errors
W warnings
100 indentation
200 whitespace
300 blank lines
400 imports
500 line length
600 deprecation
700 statements
900 syntax error

You can add checks to this program by writing plugins. Each plugin is
a simple function that is called for each line of source code, either
physical or logical.

Physical line:
- Raw line of text from the input file.

Logical line:
- Multi-line statements converted to a single line.
- Stripped left and right.
- Contents of strings replaced with 'xxx' of same length.
- Comments removed.

The check function requests physical or logical lines by the name of
the first argument:

def maximum_line_length(physical_line)
def extraneous_whitespace(logical_line)
def blank_lines(logical_line, blank_lines, indent_level, line_number)

The last example above demonstrates how check plugins can request
additional information with extra arguments. All attributes of the
Checker object are available. Some examples:

lines: a list of the raw lines from the input file
tokens: the tokens that contribute to this logical line
line_number: line number in the input file
blank_lines: blank lines before this one
indent_char: first indentation character in this file (' ' or '\t')
indent_level: indentation (with tabs expanded to multiples of 8)
previous_indent_level: indentation on previous line
previous_logical: previous logical line

The docstring of each check function shall be the relevant part of
text from PEP 8. It is printed if the user enables --show-pep8.
Several docstrings contain examples directly from the PEP 8 document.

Okay: spam(ham[1], {eggs: 2})
E201: spam( ham[1], {eggs: 2})

These examples are verified automatically when pep8.py is run with the
--doctest option. You can add examples for your own check functions.
The format is simple: "Okay" or error/warning code followed by colon
and space, the rest of the line is example source code. If you put 'r'
before the docstring, you can use \n for newline, \t for tab and \s
for space.

"""

__version__ = '1.3.1a0'

import os
import sys
import re
import time
import inspect
import keyword
import tokenize
from optparse import OptionParser
from fnmatch import fnmatch
try:
    from configparser import RawConfigParser
    from io import TextIOWrapper
except ImportError:
    from ConfigParser import RawConfigParser


DEFAULT_EXCLUDE = '.svn,CVS,.bzr,.hg,.git'
DEFAULT_IGNORE = 'E24'
DEFAULT_CONFIG = os.path.join(
    os.getenv("XDG_CONFIG_HOME") or
    os.path.join(os.getenv("HOME"), ".config"), "pep8")
MAX_LINE_LENGTH = 79
REPORT_FORMAT = {
    'default': '%(path)s:%(row)d:%(col)d: %(code)s %(text)s',
    'pylint': '%(path)s:%(row)d: [%(code)s] %(text)s',
}

SINGLETONS = frozenset(['False', 'None', 'True'])
KEYWORDS = frozenset(keyword.kwlist + ['print']) - SINGLETONS

INDENT_REGEX = re.compile(r'([ \t]*)')
RAISE_COMMA_REGEX = re.compile(r'raise\s+\w+\s*(,)')
RERAISE_COMMA_REGEX = re.compile(r'raise\s+\w+\s*,\s*\w+\s*,\s*\w+')
SELFTEST_REGEX = re.compile(r'(Okay|[EW]\d{3}):\s(.*)')
ERRORCODE_REGEX = re.compile(r'[EW]\d{3}')
DOCSTRING_REGEX = re.compile(r'u?r?["\']')
EXTRANEOUS_WHITESPACE_REGEX = re.compile(r'[[({] | []}),;:]')
WHITESPACE_AFTER_COMMA_REGEX = re.compile(r'[,;:]\s*(?:  |\t)')
COMPARE_SINGLETON_REGEX = re.compile(r'([=!]=)\s*(None|False|True)')
COMPARE_TYPE_REGEX = re.compile(r'([=!]=|is|is\s+not)\s*type(?:s\.(\w+)Type'
                                r'|\(\s*(\(\s*\)|[^)]*[^ )])\s*\))')
KEYWORD_REGEX = re.compile(r'(?:[^\s])(\s*)\b(?:%s)\b(\s*)' %
                           r'|'.join(KEYWORDS))
OPERATOR_REGEX = re.compile(r'(?:[^\s])(\s*)(?:[-+*/|!<=>%&^]+)(\s*)')
LAMBDA_REGEX = re.compile(r'\blambda\b')
HUNK_REGEX = re.compile(r'^@@ -\d+,\d+ \+(\d+),(\d+) @@.*$')

WHITESPACE = frozenset(' \t')
BINARY_OPERATORS = frozenset([
    '**=', '*=', '+=', '-=', '!=', '<>',
    '%=', '^=', '&=', '|=', '==', '/=', '//=', '<=', '>=', '<<=', '>>=',
    '%',  '^',  '&',  '|',  '=',  '/',  '//',  '<',  '>',  '<<'])
UNARY_OPERATORS = frozenset(['>>', '**', '*', '+', '-'])
OPERATORS = BINARY_OPERATORS | UNARY_OPERATORS
SKIP_TOKENS = frozenset([tokenize.COMMENT, tokenize.NL, tokenize.NEWLINE,
                         tokenize.INDENT, tokenize.DEDENT])
BENCHMARK_KEYS = ['directories', 'files', 'logical lines', 'physical lines']

# Work around Python < 2.6 behaviour, which does not generate NL after
# a comment which is on a line by itself.
COMMENT_WITH_NL = tokenize.generate_tokens(['#\n'].pop).send(None)[1] == '#\n'


##############################################################################
# Plugins (check functions) for physical lines
##############################################################################


def tabs_or_spaces(physical_line, indent_char):
    r"""
    Never mix tabs and spaces.

    The most popular way of indenting Python is with spaces only.  The
    second-most popular way is with tabs only.  Code indented with a mixture
    of tabs and spaces should be converted to using spaces exclusively.  When
    invoking the Python command line interpreter with the -t option, it issues
    warnings about code that illegally mixes tabs and spaces.  When using -tt
    these warnings become errors.  These options are highly recommended!

    Okay: if a == 0:\n        a = 1\n        b = 1
    E101: if a == 0:\n        a = 1\n\tb = 1
    """
    indent = INDENT_REGEX.match(physical_line).group(1)
    for offset, char in enumerate(indent):
        if char != indent_char:
            return offset, "E101 indentation contains mixed spaces and tabs"


def tabs_obsolete(physical_line):
    r"""
    For new projects, spaces-only are strongly recommended over tabs.  Most
    editors have features that make this easy to do.

    Okay: if True:\n    return
    W191: if True:\n\treturn
    """
    indent = INDENT_REGEX.match(physical_line).group(1)
    if '\t' in indent:
        return indent.index('\t'), "W191 indentation contains tabs"


def trailing_whitespace(physical_line):
    r"""
    JCR: Trailing whitespace is superfluous.
    FBM: Except when it occurs as part of a blank line (i.e. the line is
         nothing but whitespace). According to Python docs[1] a line with only
         whitespace is considered a blank line, and is to be ignored. However,
         matching a blank line to its indentation level avoids mistakenly
         terminating a multi-line statement (e.g. class declaration) when
         pasting code into the standard Python interpreter.

         [1] http://docs.python.org/reference/lexical_analysis.html#blank-lines

    The warning returned varies on whether the line itself is blank, for easier
    filtering for those who want to indent their blank lines.

    Okay: spam(1)
    W291: spam(1)\s
    W293: class Foo(object):\n    \n    bang = 12
    """
    physical_line = physical_line.rstrip('\n')    # chr(10), newline
    physical_line = physical_line.rstrip('\r')    # chr(13), carriage return
    physical_line = physical_line.rstrip('\x0c')  # chr(12), form feed, ^L
    stripped = physical_line.rstrip(' \t\v')
    if physical_line != stripped:
        if stripped:
            return len(stripped), "W291 trailing whitespace"
        else:
            return 0, "W293 blank line contains whitespace"


def trailing_blank_lines(physical_line, lines, line_number):
    r"""
    JCR: Trailing blank lines are superfluous.

    Okay: spam(1)
    W391: spam(1)\n
    """
    if not physical_line.rstrip() and line_number == len(lines):
        return 0, "W391 blank line at end of file"


def missing_newline(physical_line):
    """
    JCR: The last line should have a newline.

    Reports warning W292.
    """
    if physical_line.rstrip() == physical_line:
        return len(physical_line), "W292 no newline at end of file"


def maximum_line_length(physical_line, max_line_length):
    """
    Limit all lines to a maximum of 79 characters.

    There are still many devices around that are limited to 80 character
    lines; plus, limiting windows to 80 characters makes it possible to have
    several windows side-by-side.  The default wrapping on such devices looks
    ugly.  Therefore, please limit all lines to a maximum of 79 characters.
    For flowing long blocks of text (docstrings or comments), limiting the
    length to 72 characters is recommended.

    Reports error E501.
    """
    line = physical_line.rstrip()
    length = len(line)
    if length > max_line_length:
        if hasattr(line, 'decode'):   # Python 2
            # The line could contain multi-byte characters
            try:
                length = len(line.decode('utf-8'))
            except UnicodeError:
                pass
        if length > max_line_length:
            return max_line_length, \
                "E501 line too long (%d characters)" % length


##############################################################################
# Plugins (check functions) for logical lines
##############################################################################


def blank_lines(logical_line, blank_lines, indent_level, line_number,
                previous_logical, previous_indent_level):
    r"""
    Separate top-level function and class definitions with two blank lines.

    Method definitions inside a class are separated by a single blank line.

    Extra blank lines may be used (sparingly) to separate groups of related
    functions.  Blank lines may be omitted between a bunch of related
    one-liners (e.g. a set of dummy implementations).

    Use blank lines in functions, sparingly, to indicate logical sections.

    Okay: def a():\n    pass\n\n\ndef b():\n    pass
    Okay: def a():\n    pass\n\n\n# Foo\n# Bar\n\ndef b():\n    pass

    E301: class Foo:\n    b = 0\n    def bar():\n        pass
    E302: def a():\n    pass\n\ndef b(n):\n    pass
    E303: def a():\n    pass\n\n\n\ndef b(n):\n    pass
    E303: def a():\n\n\n\n    pass
    E304: @decorator\n\ndef a():\n    pass
    """
    if line_number == 1:
        return  # Don't expect blank lines before the first line
    if previous_logical.startswith('@'):
        if blank_lines:
            yield 0, "E304 blank lines found after function decorator"
    elif blank_lines > 2 or (indent_level and blank_lines == 2):
        yield 0, "E303 too many blank lines (%d)" % blank_lines
    elif logical_line.startswith(('def ', 'class ', '@')):
        if indent_level:
            if not (blank_lines or previous_indent_level < indent_level or
                    DOCSTRING_REGEX.match(previous_logical)):
                yield 0, "E301 expected 1 blank line, found 0"
        elif blank_lines != 2:
            yield 0, "E302 expected 2 blank lines, found %d" % blank_lines


def extraneous_whitespace(logical_line):
    """
    Avoid extraneous whitespace in the following situations:

    - Immediately inside parentheses, brackets or braces.

    - Immediately before a comma, semicolon, or colon.

    Okay: spam(ham[1], {eggs: 2})
    E201: spam( ham[1], {eggs: 2})
    E201: spam(ham[ 1], {eggs: 2})
    E201: spam(ham[1], { eggs: 2})
    E202: spam(ham[1], {eggs: 2} )
    E202: spam(ham[1 ], {eggs: 2})
    E202: spam(ham[1], {eggs: 2 })

    E203: if x == 4: print x, y; x, y = y , x
    E203: if x == 4: print x, y ; x, y = y, x
    E203: if x == 4 : print x, y; x, y = y, x
    """
    line = logical_line
    for match in EXTRANEOUS_WHITESPACE_REGEX.finditer(line):
        text = match.group()
        char = text.strip()
        found = match.start()
        if text == char + ' ':
            # assert char in '([{'
            yield found + 1, "E201 whitespace after '%s'" % char
        elif line[found - 1] != ',':
            code = ('E202' if char in '}])' else 'E203')  # if char in ',;:'
            yield found, "%s whitespace before '%s'" % (code, char)


def whitespace_around_keywords(logical_line):
    r"""
    Avoid extraneous whitespace around keywords.

    Okay: True and False
    E271: True and  False
    E272: True  and False
    E273: True and\tFalse
    E274: True\tand False
    """
    for match in KEYWORD_REGEX.finditer(logical_line):
        before, after = match.groups()

        if '\t' in before:
            yield match.start(1), "E274 tab before keyword"
        elif len(before) > 1:
            yield match.start(1), "E272 multiple spaces before keyword"

        if '\t' in after:
            yield match.start(2), "E273 tab after keyword"
        elif len(after) > 1:
            yield match.start(2), "E271 multiple spaces after keyword"


def missing_whitespace(logical_line):
    """
    JCR: Each comma, semicolon or colon should be followed by whitespace.

    Okay: [a, b]
    Okay: (3,)
    Okay: a[1:4]
    Okay: a[:4]
    Okay: a[1:]
    Okay: a[1:4:2]
    E231: ['a','b']
    E231: foo(bar,baz)
    """
    line = logical_line
    for index in range(len(line) - 1):
        char = line[index]
        if char in ',;:' and line[index + 1] not in WHITESPACE:
            before = line[:index]
            if char == ':' and before.count('[') > before.count(']'):
                continue  # Slice syntax, no space required
            if char == ',' and line[index + 1] == ')':
                continue  # Allow tuple with only one element: (3,)
            yield index, "E231 missing whitespace after '%s'" % char


def indentation(logical_line, previous_logical, indent_char,
                indent_level, previous_indent_level):
    r"""
    Use 4 spaces per indentation level.

    For really old code that you don't want to mess up, you can continue to
    use 8-space tabs.

    Okay: a = 1
    Okay: if a == 0:\n    a = 1
    E111:   a = 1

    Okay: for item in items:\n    pass
    E112: for item in items:\npass

    Okay: a = 1\nb = 2
    E113: a = 1\n    b = 2
    """
    if indent_char == ' ' and indent_level % 4:
        yield 0, "E111 indentation is not a multiple of four"
    indent_expect = previous_logical.endswith(':')
    if indent_expect and indent_level <= previous_indent_level:
        yield 0, "E112 expected an indented block"
    if indent_level > previous_indent_level and not indent_expect:
        yield 0, "E113 unexpected indentation"


def continuation_line_indentation(logical_line, tokens, indent_level, verbose):
    r"""
    Continuation lines should align wrapped elements either vertically using
    Python's implicit line joining inside parentheses, brackets and braces, or
    using a hanging indent.

    When using a hanging indent the following considerations should be applied:

    - there should be no arguments on the first line, and

    - further indentation should be used to clearly distinguish itself as a
      continuation line.

    Okay: a = (\n)
    E123: a = (\n    )

    Okay: a = (\n    42)
    E121: a = (\n   42)
    E122: a = (\n42)
    E123: a = (\n    42\n    )
    E124: a = (24,\n     42\n)
    E125: if (a or\n    b):\n    pass
    E126: a = (\n        42)
    E127: a = (24,\n      42)
    E128: a = (24,\n    42)
    """
    first_row = tokens[0][2][0]
    nrows = 1 + tokens[-1][2][0] - first_row
    if nrows == 1:
        return

    # indent_next tells us whether the next block is indented; assuming
    # that it is indented by 4 spaces, then we should not allow 4-space
    # indents on the final continuation line; in turn, some other
    # indents are allowed to have an extra 4 spaces.
    indent_next = logical_line.endswith(':')

    row = depth = 0
    # remember how many brackets were opened on each line
    parens = [0] * nrows
    # relative indents of physical lines
    rel_indent = [0] * nrows
    # visual indents
    indent = [indent_level]
    indent_chances = {}
    if verbose >= 3:
        print(">>> " + tokens[0][4].rstrip())

    for token_type, text, start, end, line in tokens:
        newline = row < start[0] - first_row
        if newline:
            row = start[0] - first_row
            newline = (not last_token_multiline and
                       token_type not in (tokenize.NL, tokenize.NEWLINE))

        if newline:
            # this is the beginning of a continuation line.
            last_indent = start
            if verbose >= 3:
                print("... " + line.rstrip())

            # record the initial indent.
            rel_indent[row] = start[1] - indent_level

            if depth:
                # a bracket expression in a continuation line.
                # find the line that it was opened on
                for open_row in range(row - 1, -1, -1):
                    if parens[open_row]:
                        break
            else:
                # an unbracketed continuation line (ie, backslash)
                open_row = 0
            hang = rel_indent[row] - rel_indent[open_row]
            visual_indent = indent_chances.get(start[1])

            if token_type == tokenize.OP and text in ']})':
                # this line starts with a closing bracket
                if indent[depth]:
                    if start[1] != indent[depth]:
                        yield (start, 'E124 closing bracket does not match '
                               'visual indentation')
                elif hang:
                    yield (start, 'E123 closing bracket does not match '
                           'indentation of opening bracket\'s line')
            elif visual_indent is True:
                # visual indent is verified
                if not indent[depth]:
                    indent[depth] = start[1]
            elif visual_indent in (text, str):
                # ignore token lined up with matching one from a previous line
                pass
            elif indent[depth] and start[1] < indent[depth]:
                # visual indent is broken
                yield (start, 'E128 continuation line '
                       'under-indented for visual indent')
            elif hang == 4 or (indent_next and rel_indent[row] == 8):
                # hanging indent is verified
                pass
            else:
                # indent is broken
                if hang <= 0:
                    error = 'E122', 'missing indentation or outdented'
                elif indent[depth]:
                    error = 'E127', 'over-indented for visual indent'
                elif hang % 4:
                    error = 'E121', 'indentation is not a multiple of four'
                else:
                    error = 'E126', 'over-indented for hanging indent'
                yield start, "%s continuation line %s" % error

        # look for visual indenting
        if parens[row] and token_type != tokenize.NL and not indent[depth]:
            indent[depth] = start[1]
            indent_chances[start[1]] = True
            if verbose >= 4:
                print("bracket depth %s indent to %s" % (depth, start[1]))
        # deal with implicit string concatenation
        elif token_type == tokenize.STRING or text in ('u', 'ur', 'b', 'br'):
            indent_chances[start[1]] = str

        # keep track of bracket depth
        if token_type == tokenize.OP:
            if text in '([{':
                depth += 1
                indent.append(0)
                parens[row] += 1
                if verbose >= 4:
                    print("bracket depth %s seen, col %s, visual min = %s" %
                          (depth, start[1], indent[depth]))
            elif text in ')]}' and depth > 0:
                # parent indents should not be more than this one
                prev_indent = indent.pop()
                for d in range(depth):
                    if indent[d] > prev_indent:
                        indent[d] = 0
                for ind in list(indent_chances):
                    if ind >= prev_indent:
                        del indent_chances[ind]
                depth -= 1
                if depth:
                    indent_chances[indent[depth]] = True
                for idx in range(row, -1, -1):
                    if parens[idx]:
                        parens[idx] -= 1
                        break
            assert len(indent) == depth + 1
            if start[1] not in indent_chances:
                # allow to line up tokens
                indent_chances[start[1]] = text

        last_token_multiline = (start[0] != end[0])

    if indent_next and rel_indent[-1] == 4:
        yield (last_indent, "E125 continuation line does not distinguish "
               "itself from next logical line")


def whitespace_before_parameters(logical_line, tokens):
    """
    Avoid extraneous whitespace in the following situations:

    - Immediately before the open parenthesis that starts the argument
      list of a function call.

    - Immediately before the open parenthesis that starts an indexing or
      slicing.

    Okay: spam(1)
    E211: spam (1)

    Okay: dict['key'] = list[index]
    E211: dict ['key'] = list[index]
    E211: dict['key'] = list [index]
    """
    prev_type = tokens[0][0]
    prev_text = tokens[0][1]
    prev_end = tokens[0][3]
    for index in range(1, len(tokens)):
        token_type, text, start, end, line = tokens[index]
        if (token_type == tokenize.OP and
            text in '([' and
            start != prev_end and
            (prev_type == tokenize.NAME or prev_text in '}])') and
            # Syntax "class A (B):" is allowed, but avoid it
            (index < 2 or tokens[index - 2][1] != 'class') and
                # Allow "return (a.foo for a in range(5))"
                not keyword.iskeyword(prev_text)):
            yield prev_end, "E211 whitespace before '%s'" % text
        prev_type = token_type
        prev_text = text
        prev_end = end


def whitespace_around_operator(logical_line):
    r"""
    Avoid extraneous whitespace in the following situations:

    - More than one space around an assignment (or other) operator to
      align it with another.

    Okay: a = 12 + 3
    E221: a = 4  + 5
    E222: a = 4 +  5
    E223: a = 4\t+ 5
    E224: a = 4 +\t5
    """
    for match in OPERATOR_REGEX.finditer(logical_line):
        before, after = match.groups()

        if '\t' in before:
            yield match.start(1), "E223 tab before operator"
        elif len(before) > 1:
            yield match.start(1), "E221 multiple spaces before operator"

        if '\t' in after:
            yield match.start(2), "E224 tab after operator"
        elif len(after) > 1:
            yield match.start(2), "E222 multiple spaces after operator"


def missing_whitespace_around_operator(logical_line, tokens):
    r"""
    - Always surround these binary operators with a single space on
      either side: assignment (=), augmented assignment (+=, -= etc.),
      comparisons (==, <, >, !=, <>, <=, >=, in, not in, is, is not),
      Booleans (and, or, not).

    - Use spaces around arithmetic operators.

    Okay: i = i + 1
    Okay: submitted += 1
    Okay: x = x * 2 - 1
    Okay: hypot2 = x * x + y * y
    Okay: c = (a + b) * (a - b)
    Okay: foo(bar, key='word', *args, **kwargs)
    Okay: baz(**kwargs)
    Okay: negative = -1
    Okay: spam(-1)
    Okay: alpha[:-i]
    Okay: if not -5 < x < +5:\n    pass
    Okay: lambda *args, **kw: (args, kw)

    E225: i=i+1
    E225: submitted +=1
    E225: x = x*2 - 1
    E225: hypot2 = x*x + y*y
    E225: c = (a+b) * (a-b)
    E225: c = alpha -4
    E225: z = x **y
    """
    parens = 0
    need_space = False
    prev_type = tokenize.OP
    prev_text = prev_end = None
    for token_type, text, start, end, line in tokens:
        if token_type in (tokenize.NL, tokenize.NEWLINE, tokenize.ERRORTOKEN):
            # ERRORTOKEN is triggered by backticks in Python 3000
            continue
        if text in ('(', 'lambda'):
            parens += 1
        elif text == ')':
            parens -= 1
        if need_space:
            if start != prev_end:
                need_space = False
            elif text == '>' and prev_text in ('<', '-'):
                # Tolerate the "<>" operator, even if running Python 3
                # Deal with Python 3's annotated return value "->"
                pass
            else:
                yield prev_end, "E225 missing whitespace around operator"
                need_space = False
        elif token_type == tokenize.OP and prev_end is not None:
            if text == '=' and parens:
                # Allow keyword args or defaults: foo(bar=None).
                pass
            elif text in BINARY_OPERATORS:
                need_space = True
            elif text in UNARY_OPERATORS:
                # Allow unary operators: -123, -x, +1.
                # Allow argument unpacking: foo(*args, **kwargs).
                if prev_type == tokenize.OP:
                    if prev_text in '}])':
                        need_space = True
                elif prev_type == tokenize.NAME:
                    if prev_text not in KEYWORDS:
                        need_space = True
                elif prev_type not in SKIP_TOKENS:
                    need_space = True
            if need_space and start == prev_end:
                yield prev_end, "E225 missing whitespace around operator"
                need_space = False
        prev_type = token_type
        prev_text = text
        prev_end = end


def whitespace_around_comma(logical_line):
    r"""
    Avoid extraneous whitespace in the following situations:

    - More than one space around an assignment (or other) operator to
      align it with another.

    Note: these checks are disabled by default

    Okay: a = (1, 2)
    E241: a = (1,  2)
    E242: a = (1,\t2)
    """
    line = logical_line
    for m in WHITESPACE_AFTER_COMMA_REGEX.finditer(line):
        found = m.start() + 1
        if '\t' in m.group():
            yield found, "E242 tab after '%s'" % m.group()[0]
        else:
            yield found, "E241 multiple spaces after '%s'" % m.group()[0]


def whitespace_around_named_parameter_equals(logical_line, tokens):
    """
    Don't use spaces around the '=' sign when used to indicate a
    keyword argument or a default parameter value.

    Okay: def complex(real, imag=0.0):
    Okay: return magic(r=real, i=imag)
    Okay: boolean(a == b)
    Okay: boolean(a != b)
    Okay: boolean(a <= b)
    Okay: boolean(a >= b)

    E251: def complex(real, imag = 0.0):
    E251: return magic(r = real, i = imag)
    """
    parens = 0
    no_space = False
    prev_end = None
    for token_type, text, start, end, line in tokens:
        if no_space:
            no_space = False
            if start != prev_end:
                yield (prev_end,
                       "E251 no spaces around keyword / parameter equals")
        elif token_type == tokenize.OP:
            if text == '(':
                parens += 1
            elif text == ')':
                parens -= 1
            elif parens and text == '=':
                no_space = True
                if start != prev_end:
                    yield (prev_end,
                           "E251 no spaces around keyword / parameter equals")
        prev_end = end


def whitespace_before_inline_comment(logical_line, tokens):
    """
    Separate inline comments by at least two spaces.

    An inline comment is a comment on the same line as a statement.  Inline
    comments should be separated by at least two spaces from the statement.
    They should start with a # and a single space.

    Okay: x = x + 1  # Increment x
    Okay: x = x + 1    # Increment x
    E261: x = x + 1 # Increment x
    E262: x = x + 1  #Increment x
    E262: x = x + 1  #  Increment x
    """
    prev_end = (0, 0)
    for token_type, text, start, end, line in tokens:
        if token_type == tokenize.COMMENT:
            if not line[:start[1]].strip():
                continue
            if prev_end[0] == start[0] and start[1] < prev_end[1] + 2:
                yield (prev_end,
                       "E261 at least two spaces before inline comment")
            if text.startswith('#  ') or not text.startswith('# '):
                yield start, "E262 inline comment should start with '# '"
        elif token_type != tokenize.NL:
            prev_end = end


def imports_on_separate_lines(logical_line):
    r"""
    Imports should usually be on separate lines.

    Okay: import os\nimport sys
    E401: import sys, os

    Okay: from subprocess import Popen, PIPE
    Okay: from myclas import MyClass
    Okay: from foo.bar.yourclass import YourClass
    Okay: import myclass
    Okay: import foo.bar.yourclass
    """
    line = logical_line
    if line.startswith('import '):
        found = line.find(',')
        if -1 < found:
            yield found, "E401 multiple imports on one line"


def compound_statements(logical_line):
    r"""
    Compound statements (multiple statements on the same line) are
    generally discouraged.

    While sometimes it's okay to put an if/for/while with a small body
    on the same line, never do this for multi-clause statements. Also
    avoid folding such long lines!

    Okay: if foo == 'blah':\n    do_blah_thing()
    Okay: do_one()
    Okay: do_two()
    Okay: do_three()

    E701: if foo == 'blah': do_blah_thing()
    E701: for x in lst: total += x
    E701: while t < 10: t = delay()
    E701: if foo == 'blah': do_blah_thing()
    E701: else: do_non_blah_thing()
    E701: try: something()
    E701: finally: cleanup()
    E701: if foo == 'blah': one(); two(); three()

    E702: do_one(); do_two(); do_three()
    """
    line = logical_line
    found = line.find(':')
    if -1 < found < len(line) - 1:
        before = line[:found]
        if (before.count('{') <= before.count('}') and  # {'a': 1} (dict)
            before.count('[') <= before.count(']') and  # [1:2] (slice)
            before.count('(') <= before.count(')') and  # (Python 3 annotation)
                not LAMBDA_REGEX.search(before)):       # lambda x: x
            yield found, "E701 multiple statements on one line (colon)"
    found = line.find(';')
    if -1 < found:
        yield found, "E702 multiple statements on one line (semicolon)"


def explicit_line_join(logical_line, tokens):
    r"""
    Avoid explicit line join between brackets.

    The preferred way of wrapping long lines is by using Python's implied line
    continuation inside parentheses, brackets and braces.  Long lines can be
    broken over multiple lines by wrapping expressions in parentheses.  These
    should be used in preference to using a backslash for line continuation.

    E502: aaa = [123, \\n       123]
    E502: aaa = ("bbb " \\n       "ccc")

    Okay: aaa = [123,\n       123]
    Okay: aaa = ("bbb "\n       "ccc")
    Okay: aaa = "bbb " \\n    "ccc"
    """
    prev_start = prev_end = parens = 0
    for token_type, text, start, end, line in tokens:
        if start[0] != prev_start and parens and backslash:
            yield backslash, "E502 the backslash is redundant between brackets"
        if end[0] != prev_end:
            if line.rstrip('\r\n').endswith('\\'):
                backslash = (end[0], len(line.splitlines()[-1]) - 1)
            else:
                backslash = None
            prev_start = prev_end = end[0]
        else:
            prev_start = start[0]
        if token_type == tokenize.OP:
            if text in '([{':
                parens += 1
            elif text in ')]}':
                parens -= 1


def comparison_to_singleton(logical_line):
    """
    Comparisons to singletons like None should always be done
    with "is" or "is not", never the equality operators.

    Okay: if arg is not None:
    E711: if arg != None:
    E712: if arg == True:

    Also, beware of writing if x when you really mean if x is not None --
    e.g. when testing whether a variable or argument that defaults to None was
    set to some other value.  The other value might have a type (such as a
    container) that could be false in a boolean context!
    """
    match = COMPARE_SINGLETON_REGEX.search(logical_line)
    if match:
        same = (match.group(1) == '==')
        singleton = match.group(2)
        msg = "'if cond is %s:'" % (('' if same else 'not ') + singleton)
        if singleton in ('None',):
            code = 'E711'
        else:
            code = 'E712'
            nonzero = ((singleton == 'True' and same) or
                       (singleton == 'False' and not same))
            msg += " or 'if %scond:'" % ('' if nonzero else 'not ')
        yield match.start(1), ("%s comparison to %s should be %s" %
                               (code, singleton, msg))


def comparison_type(logical_line):
    """
    Object type comparisons should always use isinstance() instead of
    comparing types directly.

    Okay: if isinstance(obj, int):
    E721: if type(obj) is type(1):

    When checking if an object is a string, keep in mind that it might be a
    unicode string too! In Python 2.3, str and unicode have a common base
    class, basestring, so you can do:

    Okay: if isinstance(obj, basestring):
    Okay: if type(a1) is type(b1):
    """
    match = COMPARE_TYPE_REGEX.search(logical_line)
    if match:
        inst = match.group(3)
        if inst and isidentifier(inst) and inst not in SINGLETONS:
            return  # Allow comparison for types which are not obvious
        yield match.start(1), "E721 do not compare types, use 'isinstance()'"


def python_3000_has_key(logical_line):
    r"""
    The {}.has_key() method will be removed in the future version of
    Python. Use the 'in' operation instead.

    Okay: if "alph" in d:\n    print d["alph"]
    W601: assert d.has_key('alph')
    """
    pos = logical_line.find('.has_key(')
    if pos > -1:
        yield pos, "W601 .has_key() is deprecated, use 'in'"


def python_3000_raise_comma(logical_line):
    """
    When raising an exception, use "raise ValueError('message')"
    instead of the older form "raise ValueError, 'message'".

    The paren-using form is preferred because when the exception arguments
    are long or include string formatting, you don't need to use line
    continuation characters thanks to the containing parentheses.  The older
    form will be removed in Python 3000.

    Okay: raise DummyError("Message")
    W602: raise DummyError, "Message"
    """
    match = RAISE_COMMA_REGEX.match(logical_line)
    if match and not RERAISE_COMMA_REGEX.match(logical_line):
        yield match.start(1), "W602 deprecated form of raising exception"


def python_3000_not_equal(logical_line):
    """
    != can also be written <>, but this is an obsolete usage kept for
    backwards compatibility only. New code should always use !=.
    The older syntax is removed in Python 3000.

    Okay: if a != 'no':
    W603: if a <> 'no':
    """
    pos = logical_line.find('<>')
    if pos > -1:
        yield pos, "W603 '<>' is deprecated, use '!='"


def python_3000_backticks(logical_line):
    """
    Backticks are removed in Python 3000.
    Use repr() instead.

    Okay: val = repr(1 + 2)
    W604: val = `1 + 2`
    """
    pos = logical_line.find('`')
    if pos > -1:
        yield pos, "W604 backticks are deprecated, use 'repr()'"


##############################################################################
# Helper functions
##############################################################################


if '' == ''.encode():
    # Python 2: implicit encoding.
    def readlines(filename):
        f = open(filename)
        try:
            return f.readlines()
        finally:
            f.close()

    isidentifier = re.compile(r'[a-zA-Z_]\w*').match
    stdin_get_value = sys.stdin.read
else:
    # Python 3
    def readlines(filename):
        f = open(filename, 'rb')
        try:
            coding, lines = tokenize.detect_encoding(f.readline)
            f = TextIOWrapper(f, coding, line_buffering=True)
            return [l.decode(coding) for l in lines] + f.readlines()
        except (LookupError, SyntaxError, UnicodeError):
            f.close()
            # Fall back if files are improperly declared
            f = open(filename, encoding='latin-1')
            return f.readlines()
        finally:
            f.close()

    isidentifier = str.isidentifier
    stdin_get_value = TextIOWrapper(sys.stdin.buffer, errors='ignore').read


def expand_indent(line):
    r"""
    Return the amount of indentation.
    Tabs are expanded to the next multiple of 8.

    >>> expand_indent('    ')
    4
    >>> expand_indent('\t')
    8
    >>> expand_indent('    \t')
    8
    >>> expand_indent('       \t')
    8
    >>> expand_indent('        \t')
    16
    """
    if '\t' not in line:
        return len(line) - len(line.lstrip())
    result = 0
    for char in line:
        if char == '\t':
            result = result // 8 * 8 + 8
        elif char == ' ':
            result += 1
        else:
            break
    return result


def mute_string(text):
    """
    Replace contents with 'xxx' to prevent syntax matching.

    >>> mute_string('"abc"')
    '"xxx"'
    >>> mute_string("'''abc'''")
    "'''xxx'''"
    >>> mute_string("r'abc'")
    "r'xxx'"
    """
    # String modifiers (e.g. u or r)
    start = text.index(text[-1]) + 1
    end = len(text) - 1
    # Triple quotes
    if text[-3:] in ('"""', "'''"):
        start += 2
        end -= 2
    return text[:start] + 'x' * (end - start) + text[end:]


def parse_udiff(diff, patterns=None, parent='.'):
    rv = {}
    path = nrows = None
    for line in diff.splitlines():
        if nrows:
            if line[:1] != '-':
                nrows -= 1
            continue
        if line[:3] == '@@ ':
            row, nrows = [int(g) for g in HUNK_REGEX.match(line).groups()]
            rv[path].update(range(row, row + nrows))
        elif line[:3] == '+++':
            path = line[4:].split('\t', 1)[0]
            if path[:2] == 'b/':
                path = path[2:]
            rv[path] = set()
    return dict([(os.path.join(parent, path), rows)
                 for (path, rows) in rv.items()
                 if rows and filename_match(path, patterns)])


def filename_match(filename, patterns, default=True):
    """
    Check if patterns contains a pattern that matches filename.
    If patterns is unspecified, this always returns True.
    """
    if not patterns:
        return default
    return any(fnmatch(filename, pattern) for pattern in patterns)


##############################################################################
# Framework to run all checks
##############################################################################


def find_checks(argument_name):
    """
    Find all globally visible functions where the first argument name
    starts with argument_name.
    """
    for name, function in globals().items():
        if not inspect.isfunction(function):
            continue
        args = inspect.getargspec(function)[0]
        if args and args[0].startswith(argument_name):
            codes = ERRORCODE_REGEX.findall(function.__doc__ or '')
            yield name, codes, function, args


class Checker(object):
    """
    Load a Python source file, tokenize it, check coding style.
    """

    def __init__(self, filename, lines=None,
                 options=None, report=None, **kwargs):
        if options is None:
            options = StyleGuide(kwargs).options
        else:
            assert not kwargs
        self._physical_checks = options.physical_checks
        self._logical_checks = options.logical_checks
        self.max_line_length = options.max_line_length
        self.verbose = options.verbose
        self.filename = filename
        if filename is None:
            self.filename = 'stdin'
            self.lines = lines or []
        elif lines is None:
            self.lines = readlines(filename)
        else:
            self.lines = lines
        self.report = report or options.report
        self.report_error = self.report.error

    def readline(self):
        """
        Get the next line from the input buffer.
        """
        self.line_number += 1
        if self.line_number > len(self.lines):
            return ''
        return self.lines[self.line_number - 1]

    def readline_check_physical(self):
        """
        Check and return the next physical line. This method can be
        used to feed tokenize.generate_tokens.
        """
        line = self.readline()
        if line:
            self.check_physical(line)
        return line

    def run_check(self, check, argument_names):
        """
        Run a check plugin.
        """
        arguments = []
        for name in argument_names:
            arguments.append(getattr(self, name))
        return check(*arguments)

    def check_physical(self, line):
        """
        Run all physical checks on a raw input line.
        """
        self.physical_line = line
        if self.indent_char is None and line[:1] in WHITESPACE:
            self.indent_char = line[0]
        for name, check, argument_names in self._physical_checks:
            result = self.run_check(check, argument_names)
            if result is not None:
                offset, text = result
                self.report_error(self.line_number, offset, text, check)

    def build_tokens_line(self):
        """
        Build a logical line from tokens.
        """
        self.mapping = []
        logical = []
        length = 0
        previous = None
        for token in self.tokens:
            token_type, text = token[0:2]
            if token_type in SKIP_TOKENS:
                continue
            if token_type == tokenize.STRING:
                text = mute_string(text)
            if previous:
                end_row, end = previous[3]
                start_row, start = token[2]
                if end_row != start_row:    # different row
                    prev_text = self.lines[end_row - 1][end - 1]
                    if prev_text == ',' or (prev_text not in '{[('
                                            and text not in '}])'):
                        logical.append(' ')
                        length += 1
                elif end != start:  # different column
                    fill = self.lines[end_row - 1][end:start]
                    logical.append(fill)
                    length += len(fill)
            self.mapping.append((length, token))
            logical.append(text)
            length += len(text)
            previous = token
        self.logical_line = ''.join(logical)
        assert self.logical_line.strip() == self.logical_line

    def check_logical(self):
        """
        Build a line from tokens and run all logical checks on it.
        """
        self.build_tokens_line()
        self.report.increment_logical_line()
        first_line = self.lines[self.mapping[0][1][2][0] - 1]
        indent = first_line[:self.mapping[0][1][2][1]]
        self.previous_indent_level = self.indent_level
        self.indent_level = expand_indent(indent)
        if self.verbose >= 2:
            print(self.logical_line[:80].rstrip())
        for name, check, argument_names in self._logical_checks:
            if self.verbose >= 4:
                print('   ' + name)
            for result in self.run_check(check, argument_names):
                offset, text = result
                if isinstance(offset, tuple):
                    orig_number, orig_offset = offset
                else:
                    for token_offset, token in self.mapping:
                        if offset >= token_offset:
                            orig_number = token[2][0]
                            orig_offset = (token[2][1] + offset - token_offset)
                self.report_error(orig_number, orig_offset, text, check)
        self.previous_logical = self.logical_line

    def generate_tokens(self):
        """
        Check if the syntax is valid.
        """
        tokengen = tokenize.generate_tokens(self.readline_check_physical)
        try:
            for token in tokengen:
                yield token
        except (SyntaxError, tokenize.TokenError):
            exc_type, exc = sys.exc_info()[:2]
            offset = exc.args[1]
            if len(offset) > 2:
                offset = offset[1:3]
            self.report_error(offset[0], offset[1],
                              'E901 %s: %s' % (exc_type.__name__, exc.args[0]),
                              self.generate_tokens)

    def check_all(self, expected=None, line_offset=0):
        """
        Run all checks on the input file.
        """
        self.report.init_file(self.filename, self.lines, expected, line_offset)
        self.line_number = 0
        self.indent_char = None
        self.indent_level = 0
        self.previous_logical = ''
        self.tokens = []
        self.blank_lines = blank_lines_before_comment = 0
        parens = 0
        for token in self.generate_tokens():
            self.tokens.append(token)
            token_type, text = token[0:2]
            if self.verbose >= 3:
                if token[2][0] == token[3][0]:
                    pos = '[%s:%s]' % (token[2][1] or '', token[3][1])
                else:
                    pos = 'l.%s' % token[3][0]
                print('l.%s\t%s\t%s\t%r' %
                      (token[2][0], pos, tokenize.tok_name[token[0]], text))
            if token_type == tokenize.OP:
                if text in '([{':
                    parens += 1
                elif text in '}])':
                    parens -= 1
            elif not parens:
                if token_type == tokenize.NEWLINE:
                    if self.blank_lines < blank_lines_before_comment:
                        self.blank_lines = blank_lines_before_comment
                    self.check_logical()
                    self.tokens = []
                    self.blank_lines = blank_lines_before_comment = 0
                elif token_type == tokenize.NL:
                    if len(self.tokens) == 1:
                        # The physical line contains only this token.
                        self.blank_lines += 1
                    self.tokens = []
                elif token_type == tokenize.COMMENT and len(self.tokens) == 1:
                    if blank_lines_before_comment < self.blank_lines:
                        blank_lines_before_comment = self.blank_lines
                    self.blank_lines = 0
                    if COMMENT_WITH_NL:
                        # The comment also ends a physical line
                        self.tokens = []
        return self.report.get_file_results()


class BaseReport(object):
    """Collect the results of the checks."""
    print_filename = False

    def __init__(self, options):
        self._benchmark_keys = options.benchmark_keys
        self._ignore_code = options.ignore_code
        # Results
        self.elapsed = 0
        self.total_errors = 0
        self.counters = dict.fromkeys(self._benchmark_keys, 0)
        self.messages = {}

    def start(self):
        """Start the timer."""
        self._start_time = time.time()

    def stop(self):
        """Stop the timer."""
        self.elapsed = time.time() - self._start_time

    def init_file(self, filename, lines, expected, line_offset):
        """Signal a new file."""
        self.filename = filename
        self.lines = lines
        self.expected = expected or ()
        self.line_offset = line_offset
        self.file_errors = 0
        self.counters['files'] += 1
        self.counters['physical lines'] += len(lines)

    def increment_logical_line(self):
        """Signal a new logical line."""
        self.counters['logical lines'] += 1

    def error(self, line_number, offset, text, check):
        """Report an error, according to options."""
        code = text[:4]
        if self._ignore_code(code):
            return
        if code in self.counters:
            self.counters[code] += 1
        else:
            self.counters[code] = 1
            self.messages[code] = text[5:]
        # Don't care about expected errors or warnings
        if code in self.expected:
            return
        if self.print_filename and not self.file_errors:
            print(self.filename)
        self.file_errors += 1
        self.total_errors += 1
        return code

    def get_file_results(self):
        """Return the count of errors and warnings for this file."""
        return self.file_errors

    def get_count(self, prefix=''):
        """Return the total count of errors and warnings."""
        return sum([self.counters[key]
                    for key in self.messages if key.startswith(prefix)])

    def get_statistics(self, prefix=''):
        """
        Get statistics for message codes that start with the prefix.

        prefix='' matches all errors and warnings
        prefix='E' matches all errors
        prefix='W' matches all warnings
        prefix='E4' matches all errors that have to do with imports
        """
        return ['%-7s %s %s' % (self.counters[key], key, self.messages[key])
                for key in sorted(self.messages) if key.startswith(prefix)]

    def print_statistics(self, prefix=''):
        """Print overall statistics (number of errors and warnings)."""
        for line in self.get_statistics(prefix):
            print(line)

    def print_benchmark(self):
        """Print benchmark numbers."""
        print('%-7.2f %s' % (self.elapsed, 'seconds elapsed'))
        if self.elapsed:
            for key in self._benchmark_keys:
                print('%-7d %s per second (%d total)' %
                      (self.counters[key] / self.elapsed, key,
                       self.counters[key]))


class FileReport(BaseReport):
    print_filename = True


class StandardReport(BaseReport):
    """Collect and print the results of the checks."""

    def __init__(self, options):
        super(StandardReport, self).__init__(options)
        self._fmt = REPORT_FORMAT.get(options.format.lower(),
                                      options.format)
        self._repeat = options.repeat
        self._show_source = options.show_source
        self._show_pep8 = options.show_pep8

    def error(self, line_number, offset, text, check):
        """
        Report an error, according to options.
        """
        code = super(StandardReport, self).error(line_number, offset,
                                                 text, check)
        if code and (self.counters[code] == 1 or self._repeat):
            print(self._fmt % {
                'path': self.filename,
                'row': self.line_offset + line_number, 'col': offset + 1,
                'code': code, 'text': text[5:],
            })
            if self._show_source:
                if line_number > len(self.lines):
                    line = ''
                else:
                    line = self.lines[line_number - 1]
                print(line.rstrip())
                print(' ' * offset + '^')
            if self._show_pep8:
                print(check.__doc__.lstrip('\n').rstrip())
        return code


class DiffReport(StandardReport):
    """Collect and print the results for the changed lines only."""

    def __init__(self, options):
        super(DiffReport, self).__init__(options)
        self._selected = options.selected_lines

    def error(self, line_number, offset, text, check):
        if line_number not in self._selected[self.filename]:
            return
        return super(DiffReport, self).error(line_number, offset, text, check)


class TestReport(StandardReport):
    """Collect the results for the tests."""

    def __init__(self, options):
        options.benchmark_keys += ['test cases', 'failed tests']
        super(TestReport, self).__init__(options)
        self._verbose = options.verbose

    def get_file_results(self):
        # Check if the expected errors were found
        label = '%s:%s:1' % (self.filename, self.line_offset)
        codes = sorted(self.expected)
        for code in codes:
            if not self.counters.get(code):
                self.file_errors += 1
                self.total_errors += 1
                print('%s: error %s not found' % (label, code))
        if self._verbose and not self.file_errors:
            print('%s: passed (%s)' %
                  (label, ' '.join(codes) or 'Okay'))
        self.counters['test cases'] += 1
        if self.file_errors:
            self.counters['failed tests'] += 1
        # Reset counters
        for key in set(self.counters) - set(self._benchmark_keys):
            del self.counters[key]
        self.messages = {}
        return self.file_errors

    def print_results(self):
        results = ("%(physical lines)d lines tested: %(files)d files, "
                   "%(test cases)d test cases%%s." % self.counters)
        if self.total_errors:
            print(results % ", %s failures" % self.total_errors)
        else:
            print(results % "")
        print("Test failed." if self.total_errors else "Test passed.")


class StyleGuide(object):
    """Initialize a PEP-8 instance with few options."""

    def __init__(self, *args, **kwargs):
        # build options from the command line
        parse_argv = kwargs.pop('parse_argv', False)
        options, self.paths = process_options(parse_argv=parse_argv)
        if args or kwargs:
            # build options from dict
            options_dict = dict(*args, **kwargs)
            options.__dict__.update(options_dict)
            if 'paths' in options_dict:
                self.paths = options_dict['paths']

        self.runner = self.input_file
        self.options = options

        if not options.reporter:
            options.reporter = BaseReport if options.quiet else StandardReport

        for index, value in enumerate(options.exclude):
            options.exclude[index] = value.rstrip('/')
        # Ignore all checks which are not explicitly selected
        options.select = tuple(options.select or ())
        options.ignore = tuple(options.ignore or options.select and ('',))
        options.benchmark_keys = BENCHMARK_KEYS[:]
        options.ignore_code = self.ignore_code
        options.physical_checks = self.get_checks('physical_line')
        options.logical_checks = self.get_checks('logical_line')
        self.init_report()

    def init_report(self, reporter=None):
        """Initialize the report instance."""
        self.options.report = (reporter or self.options.reporter)(self.options)

    def check_files(self, paths=None):
        """Run all checks on the paths."""
        if paths is None:
            paths = self.paths
        report = self.options.report
        runner = self.runner
        report.start()
        for path in paths:
            if os.path.isdir(path):
                self.input_dir(path)
            elif not self.excluded(path):
                runner(path)
        report.stop()
        return report

    def input_file(self, filename, lines=None, expected=None, line_offset=0):
        """Run all checks on a Python source file."""
        if self.options.verbose:
            print('checking %s' % filename)
        fchecker = Checker(filename, lines=lines, options=self.options)
        return fchecker.check_all(expected=expected, line_offset=line_offset)

    def input_dir(self, dirname):
        """Check all files in this directory and all subdirectories."""
        dirname = dirname.rstrip('/')
        if self.excluded(dirname):
            return 0
        counters = self.options.report.counters
        verbose = self.options.verbose
        filepatterns = self.options.filename
        runner = self.runner
        for root, dirs, files in os.walk(dirname):
            if verbose:
                print('directory ' + root)
            counters['directories'] += 1
            for subdir in sorted(dirs):
                if self.excluded(subdir):
                    dirs.remove(subdir)
            for filename in sorted(files):
                # contain a pattern that matches?
                if ((filename_match(filename, filepatterns) and
                     not self.excluded(filename))):
                    runner(os.path.join(root, filename))

    def excluded(self, filename):
        """
        Check if options.exclude contains a pattern that matches filename.
        """
        basename = os.path.basename(filename)
        return filename_match(basename, self.options.exclude, default=False)

    def ignore_code(self, code):
        """
        Check if the error code should be ignored.

        If 'options.select' contains a prefix of the error code,
        return False.  Else, if 'options.ignore' contains a prefix of
        the error code, return True.
        """
        return (code.startswith(self.options.ignore) and
                not code.startswith(self.options.select))

    def get_checks(self, argument_name):
        """
        Find all globally visible functions where the first argument name
        starts with argument_name and which contain selected tests.
        """
        checks = []
        for name, codes, function, args in find_checks(argument_name):
            if any(not (code and self.ignore_code(code)) for code in codes):
                checks.append((name, function, args))
        return sorted(checks)


def init_tests(pep8style):
    """
    Initialize testing framework.

    A test file can provide many tests.  Each test starts with a
    declaration.  This declaration is a single line starting with '#:'.
    It declares codes of expected failures, separated by spaces or 'Okay'
    if no failure is expected.
    If the file does not contain such declaration, it should pass all
    tests.  If the declaration is empty, following lines are not checked,
    until next declaration.

    Examples:

     * Only E224 and W701 are expected:         #: E224 W701
     * Following example is conform:            #: Okay
     * Don't check these lines:                 #:
    """
    pep8style.init_report(TestReport)
    report = pep8style.options.report
    runner = pep8style.input_file

    def run_tests(filename):
        """Run all the tests from a file."""
        lines = readlines(filename) + ['#:\n']
        line_offset = 0
        codes = ['Okay']
        testcase = []
        count_files = report.counters['files']
        for index, line in enumerate(lines):
            if not line.startswith('#:'):
                if codes:
                    # Collect the lines of the test case
                    testcase.append(line)
                continue
            if codes and index:
                codes = [c for c in codes if c != 'Okay']
                # Run the checker
                runner(filename, testcase, expected=codes,
                       line_offset=line_offset)
            # output the real line numbers
            line_offset = index + 1
            # configure the expected errors
            codes = line.split()[1:]
            # empty the test case buffer
            del testcase[:]
        report.counters['files'] = count_files + 1
        return report.counters['failed tests']

    pep8style.runner = run_tests


def selftest(options):
    """
    Test all check functions with test cases in docstrings.
    """
    count_failed = count_all = 0
    report = BaseReport(options)
    counters = report.counters
    checks = options.physical_checks + options.logical_checks
    for name, check, argument_names in checks:
        for line in check.__doc__.splitlines():
            line = line.lstrip()
            match = SELFTEST_REGEX.match(line)
            if match is None:
                continue
            code, source = match.groups()
            checker = Checker(None, options=options, report=report)
            for part in source.split(r'\n'):
                part = part.replace(r'\t', '\t')
                part = part.replace(r'\s', ' ')
                checker.lines.append(part + '\n')
            checker.check_all()
            error = None
            if code == 'Okay':
                if len(counters) > len(options.benchmark_keys):
                    codes = [key for key in counters
                             if key not in options.benchmark_keys]
                    error = "incorrectly found %s" % ', '.join(codes)
            elif not counters.get(code):
                error = "failed to find %s" % code
            # Keep showing errors for multiple tests
            for key in set(counters) - set(options.benchmark_keys):
                del counters[key]
            report.messages = {}
            count_all += 1
            if not error:
                if options.verbose:
                    print("%s: %s" % (code, source))
            else:
                count_failed += 1
                print("%s: %s:" % (__file__, error))
                for line in checker.lines:
                    print(line.rstrip())
    return count_failed, count_all


def read_config(options, args, arglist, parser):
    """Read both user configuration and local configuration."""
    config = RawConfigParser()

    user_conf = options.config
    if user_conf and os.path.isfile(user_conf):
        if options.verbose:
            print('user configuration: %s' % user_conf)
        config.read(user_conf)

    parent = tail = args and os.path.abspath(os.path.commonprefix(args))
    while tail:
        local_conf = os.path.join(parent, '.pep8')
        if os.path.isfile(local_conf):
            if options.verbose:
                print('local configuration: %s' % local_conf)
            config.read(local_conf)
            break
        parent, tail = os.path.split(parent)

    if config.has_section('pep8'):
        option_list = dict([(o.dest, o.type or o.action)
                            for o in parser.option_list])

<<<<<<< HEAD
        # First, read the defaut values
        new_options, _ = parser.parse_args([])

        # Second, parse the configuration
        for opt in config.options('pep8'):
            if options.verbose > 1:
                print('  %s = %s' % (opt, config.get('pep8', opt)))
            if opt not in parser.config_options:
                print('Unknown option: \'%s\'\n  not in [%s]' %
                      (opt, ' '.join(parser.config_options)))
                sys.exit(1)
            opt_type = option_list[opt]
            if opt_type in ('int', 'count'):
=======
        # First, read the default values
        options, _ = parser.parse_args([])

        # Second, parse the configuration
        for opt in config.options('pep8'):
            # Use same normalization rules used by optparse.
            normalized_opt = opt.lstrip('-').replace('-', '_')
            opt_type = option_list.get(normalized_opt)
            if not opt_type:
                print('Unknown option: %s' % opt)
            elif opt_type in ('int', 'count'):
>>>>>>> 891b8251
                value = config.getint('pep8', opt)
            elif opt_type == 'string':
                value = config.get('pep8', opt)
            else:
                assert opt_type in ('store_true', 'store_false')
                value = config.getboolean('pep8', opt)
<<<<<<< HEAD
            setattr(new_options, opt, value)
=======
            setattr(options, normalized_opt, value)
>>>>>>> 891b8251

        # Third, overwrite with the command-line options
        options, _ = parser.parse_args(arglist, values=new_options)

    return options


def process_options(arglist=None, parse_argv=False):
    """Process options passed either via arglist or via command line args."""
    if not arglist and not parse_argv:
        # Don't read the command line if the module is used as a library.
        arglist = []
    parser = OptionParser(version=__version__,
                          usage="%prog [options] input ...")
    parser.config_options = [
        'exclude', 'filename', 'select', 'ignore', 'max_line_length',
        'count', 'format', 'quiet', 'show_pep8', 'show_source', 'statistics']
    parser.add_option('-v', '--verbose', default=0, action='count',
                      help="print status messages, or debug with -vv")
    parser.add_option('-q', '--quiet', default=0, action='count',
                      help="report only file names, or nothing with -qq")
    parser.add_option('-r', '--repeat', default=True, action='store_true',
                      help="(obsolete) show all occurrences of the same error")
    parser.add_option('--first', action='store_false', dest='repeat',
                      help="show first occurrence of each error")
    parser.add_option('--exclude', metavar='patterns', default=DEFAULT_EXCLUDE,
                      help="exclude files or directories which match these "
                           "comma separated patterns (default: %default)")
    parser.add_option('--filename', metavar='patterns', default='*.py',
                      help="when parsing directories, only check filenames "
                           "matching these comma separated patterns "
                           "(default: %default)")
    parser.add_option('--select', metavar='errors', default='',
                      help="select errors and warnings (e.g. E,W6)")
    parser.add_option('--ignore', metavar='errors', default='',
                      help="skip errors and warnings (e.g. E4,W)")
    parser.add_option('--show-source', action='store_true',
                      help="show source code for each error")
    parser.add_option('--show-pep8', action='store_true',
                      help="show text of PEP 8 for each error "
                           "(implies --first)")
    parser.add_option('--statistics', action='store_true',
                      help="count errors and warnings")
    parser.add_option('--count', action='store_true',
                      help="print total number of errors and warnings "
                           "to standard error and set exit code to 1 if "
                           "total is not null")
    parser.add_option('--max-line-length', type='int', metavar='n',
                      default=MAX_LINE_LENGTH,
                      help="set maximum allowed line length "
                           "(default: %default)")
    parser.add_option('--format', metavar='format', default='default',
                      help="set the error format [default|pylint|<custom>]")
    parser.add_option('--diff', action='store_true',
                      help="report only lines changed according to the "
                           "unified diff received on STDIN")
    group = parser.add_option_group("Testing Options")
    group.add_option('--testsuite', metavar='dir',
                     help="run regression tests from dir")
    group.add_option('--doctest', action='store_true',
                     help="run doctest on myself")
    group.add_option('--benchmark', action='store_true',
                     help="measure processing speed")
    group = parser.add_option_group("Configuration", description=(
        "The configuration options are read from the [pep8] section.  "
        "Allowed options are: %s." % ', '.join(parser.config_options)))
    group.add_option('--config', metavar='path', default=DEFAULT_CONFIG,
                     help="config file location (default: %default)")

    options, args = parser.parse_args(arglist)
    if options.show_pep8:
        options.repeat = False
    options.reporter = None

    if options.testsuite:
        args.append(options.testsuite)
    elif not options.doctest:
        if parse_argv and not args:
            if os.path.exists('.pep8') or options.diff:
                args = ['.']
            else:
                parser.error('input not specified')
        options = read_config(options, args, arglist, parser)
        options.reporter = parse_argv and options.quiet == 1 and FileReport

    if options.filename:
        options.filename = options.filename.split(',')
    options.exclude = options.exclude.split(',')
    if options.select:
        options.select = options.select.split(',')
    if options.ignore:
        options.ignore = options.ignore.split(',')
    elif not (options.select or
              options.testsuite or options.doctest) and DEFAULT_IGNORE:
        # The default choice: ignore controversial checks
        # (for doctest and testsuite, all checks are required)
        options.ignore = DEFAULT_IGNORE.split(',')

    if options.diff:
        options.reporter = DiffReport
        stdin = stdin_get_value()
        options.selected_lines = parse_udiff(stdin, options.filename, args[0])
        args = sorted(options.selected_lines)

    return options, args


def _main():
    """Parse options and run checks on Python source."""
    pep8style = StyleGuide(parse_argv=True)
    options = pep8style.options
    if options.doctest:
        import doctest
        fail_d, done_d = doctest.testmod(report=False, verbose=options.verbose)
        fail_s, done_s = selftest(options)
        count_failed = fail_s + fail_d
        if not options.quiet:
            count_passed = done_d + done_s - count_failed
            print("%d passed and %d failed." % (count_passed, count_failed))
            print("Test failed." if count_failed else "Test passed.")
        if count_failed:
            sys.exit(1)
    if options.testsuite:
        init_tests(pep8style)
    report = pep8style.check_files()
    if options.statistics:
        report.print_statistics()
    if options.benchmark:
        report.print_benchmark()
    if options.testsuite and not options.quiet:
        report.print_results()
    if report.total_errors:
        if options.count:
            sys.stderr.write(str(report.total_errors) + '\n')
        sys.exit(1)


if __name__ == '__main__':
    _main()<|MERGE_RESOLUTION|>--- conflicted
+++ resolved
@@ -1757,44 +1757,27 @@
         option_list = dict([(o.dest, o.type or o.action)
                             for o in parser.option_list])
 
-<<<<<<< HEAD
-        # First, read the defaut values
+        # First, read the default values
         new_options, _ = parser.parse_args([])
 
         # Second, parse the configuration
         for opt in config.options('pep8'):
             if options.verbose > 1:
                 print('  %s = %s' % (opt, config.get('pep8', opt)))
-            if opt not in parser.config_options:
+            if opt.replace('_', '-') not in parser.config_options:
                 print('Unknown option: \'%s\'\n  not in [%s]' %
                       (opt, ' '.join(parser.config_options)))
                 sys.exit(1)
-            opt_type = option_list[opt]
+            normalized_opt = opt.replace('-', '_')
+            opt_type = option_list[normalized_opt]
             if opt_type in ('int', 'count'):
-=======
-        # First, read the default values
-        options, _ = parser.parse_args([])
-
-        # Second, parse the configuration
-        for opt in config.options('pep8'):
-            # Use same normalization rules used by optparse.
-            normalized_opt = opt.lstrip('-').replace('-', '_')
-            opt_type = option_list.get(normalized_opt)
-            if not opt_type:
-                print('Unknown option: %s' % opt)
-            elif opt_type in ('int', 'count'):
->>>>>>> 891b8251
                 value = config.getint('pep8', opt)
             elif opt_type == 'string':
                 value = config.get('pep8', opt)
             else:
                 assert opt_type in ('store_true', 'store_false')
                 value = config.getboolean('pep8', opt)
-<<<<<<< HEAD
-            setattr(new_options, opt, value)
-=======
-            setattr(options, normalized_opt, value)
->>>>>>> 891b8251
+            setattr(new_options, normalized_opt, value)
 
         # Third, overwrite with the command-line options
         options, _ = parser.parse_args(arglist, values=new_options)
@@ -1810,8 +1793,8 @@
     parser = OptionParser(version=__version__,
                           usage="%prog [options] input ...")
     parser.config_options = [
-        'exclude', 'filename', 'select', 'ignore', 'max_line_length',
-        'count', 'format', 'quiet', 'show_pep8', 'show_source', 'statistics']
+        'exclude', 'filename', 'select', 'ignore', 'max-line-length',
+        'count', 'format', 'quiet', 'show-pep8', 'show-source', 'statistics']
     parser.add_option('-v', '--verbose', default=0, action='count',
                       help="print status messages, or debug with -vv")
     parser.add_option('-q', '--quiet', default=0, action='count',
